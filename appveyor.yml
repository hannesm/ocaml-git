--- conflicted
+++ resolved
@@ -7,11 +7,7 @@
     FORK_BRANCH: master
     CYG_ROOT: C:\cygwin64
     OPAM_SWITCH: 4.08.1+mingw64c
-<<<<<<< HEAD
-    PINS: "carton.dev:. carton-lwt.dev:. carton-git.dev:. git-nss.dev:. git.dev:. git-unix.dev:."
-=======
-    PINS: "carton.dev:. carton-lwt.dev:. carton-git.dev:. nss.dev:. git.dev:. git-cohttp.dev:. git-cohttp-unix.dev:. git-unix.dev:."
->>>>>>> 8e7cf58d
+    PINS: "carton.dev:. carton-lwt.dev:. carton-git.dev:. git-nss.dev:. git.dev:. git-cohttp.dev:. git-cohttp-unix.dev:. git-unix.dev:."
   matrix:
   - PACKAGE: "git.dev"
   - PACKAGE: "git-unix.dev"
